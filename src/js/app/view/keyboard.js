'use strict';

import $ from 'jquery';

import Modal from './modal';
<<<<<<< HEAD
import { notify } from './notification';
import { deleteAllSelectedLandmarks } from '../actions'
import store from '../reduxindex'
=======

const SHORTCUTS = {
    // Structure is [fn, acceptShift?, needLms?]
    // Shortcuts activated without SHIFT, but CAPS LOCK ok (letters)
    "d": [function (lms) { // d = [d]elete selected
        lms.deleteSelected();
        $('#viewportContainer').trigger("groupDeselected");
    }, false, true],

    "q": [function (lms) { // q = deselect all
        lms.deselectAll();
        $('#viewportContainer').trigger("groupDeselected");
    }, false, true],

    "r": [function (lms, app, viewport) { // r = [r]eset camera
        // TODO fix for multiple cameras (should be in camera controller)
        viewport.resetCamera();
    }, false, false],

    "t": [function (lms, app) { // t = toggle [t]exture (mesh mode only)
        if (app.meshMode()) {
            app.asset().textureToggle();
        }
    }, false, false],

    "a": [function (lms, app) { // a = select [a]ll
        app.landmarks().selectAll();
        $('#viewportContainer').trigger("groupSelected");
    }, false, true],

    "g": [function () { // g = complete [g]roup selection
        $('#viewportContainer').trigger("completeGroupSelection");
    }, false, true],

    "c": [function (lms, app, viewport) { // c = toggle [c]amera mode
        if (app.meshMode()) {
            viewport.toggleCamera();
        }
    }, false, false],

    "j": [function (lms, app) { // j = down, next asset
        app.nextAsset();
    }, false, false],

    "k": [function (lms, app) { // k = up, previous asset
        app.previousAsset();
    }, false, false],

    "l": [function (lms, app) { // l = toggle [l]inks
        app.toggleConnectivity();
    }, false, false],

    "e": [function (lms, app) { // e = toggle [e]dit mode
        app.toggleEditing();
    }, false, false],

    "z": [function (lms) { // z = undo
        if (lms && lms.tracker.canUndo()) {
            lms.undo();
        }
    }, false, true],

    "y": [function (lms) { // y = redo
        if (lms && lms.tracker.canRedo()) {
            lms.redo();
        }
    }, false, true],

    // Keys where shift key may be needed on certain keyboard layouts
    "?": [function (lms, app) {
        app.toggleHelpOverlay();
    }, true, false],

    "+": [function (lms, app) {
        app.incrementLandmarkSize();
    }, true, false],

    "-": [function (lms, app) {
        app.decrementLandmarkSize();
    }, true, false]
};
>>>>>>> 175d4425

export default function KeyboardShortcutsHandler (app, viewport) {
    this._keypress = function (e) {

        // Don't fire on input fields
        if ($(e.target).closest("input[type='text']")[0]) {
            return null;
        }

        const key = String.fromCharCode(e.which).toLowerCase();

        if (app.isHelpOverlayOn() && key !== "?" || Modal.active()) {
            return null;
        }

        const lms = app.landmarks();

<<<<<<< HEAD
        switch (key) {
            case 19:  // s = [s]ave (normally 115 but switches to 19 with ctrl)
                if (lms && e.ctrlKey) {
                    lms.save().then( function () {
                        notify({type: 'success', msg: 'Save Completed'});
                    }, function () {
                        notify({type: 'error', msg: 'Save Failed'});
                    });
                }
                break;
            case 100:  // d = [d]elete selected
                if (lms) {
                    store.dispatch(deleteAllSelectedLandmarks());
                    lms.deleteSelected();
                    $('#viewportContainer').trigger("groupDeselected");
                }
                break;
            case 113:  // q = deselect all
                if (lms) {
                    app.landmarks().deselectAll();
                    $('#viewportContainer').trigger("groupDeselected");
                }
                break;
            case 114:  // r = [r]eset camera
                // TODO fix for multiple cameras (should be in camera controller)
                viewport.resetCamera();
                break;
            case 116:  // t = toggle [t]exture (mesh mode only)
                if (app.meshMode()) {
                    app.asset().textureToggle();
                }
                break;
            case 97:  // a = select [a]ll
                if (lms) {
                    app.landmarks().selectAll();
                    $('#viewportContainer').trigger("groupSelected");
                }
                break;
            case 103:  // g = complete [g]roup selection
                $('#viewportContainer').trigger("completeGroupSelection");
                break;
            case 99:  // c = toggle [c]amera mode
                if (app.meshMode()) {
                    viewport.toggleCamera();
                }
                break;
            case 106:  // j = down, next asset
                app.nextAsset();
                break;
            case 107:  // k = up, previous asset
                app.previousAsset();
                break;
            case 108:  // l = toggle [l]inks
                app.toggleConnectivity();
                break;
            case 101:  // e = toggle [e]dit mode
                app.toggleEditing();
                break;
            case 122: // z = undo
                if (lms && lms.tracker.canUndo()) {
                    lms.undo();
                }
                break;
            case 121: // z = undo
                if (lms && lms.tracker.canRedo()) {
                    lms.redo();
                }
                break;
            case 63: // toggle help
                app.toggleHelpOverlay();
                break;
            case 43:
                app.incrementLandmarkSize();
                break;
            case 45:
                app.decrementLandmarkSize();
                break;
=======
        const [fn, acceptShift, needLms] = SHORTCUTS[key] || [];
        if (
            fn &&
            (e.shiftKey && acceptShift || !e.shiftKey) &&
            (lms && needLms || !needLms)
        ) {
            fn(lms, app, viewport);
>>>>>>> 175d4425
        }
    };

    this._keydown = function (evt) {
        let lms;

        if (evt.which === 27) {
            if (app.isHelpOverlayOn()) {
                app.toggleHelpOverlay();
                evt.stopPropagation();
                return null;
            }

            const modal = Modal.active();
            if (modal) {
                if (modal.closable) {
                    modal.close();
                }
                evt.stopPropagation();
                return null;
            }

            if ($('#templatePicker').hasClass('Active')) {
                $('#templatePicker').removeClass('Active');
                return null;
            }

            lms = app.landmarks();
            if (lms) {
                app.landmarks().deselectAll();
                $('#viewportContainer').trigger("groupDeselected");
                evt.stopPropagation();
                return null;
            }
        } else if (evt.which === 83 && (evt.metaKey || evt.ctrlKey)) {
            evt.preventDefault();
            lms = app.landmarks();
            if (lms) {
                lms.save();
            }
        }
    };
}

KeyboardShortcutsHandler.prototype.enable = function () {
    $(window).on('keypress', this._keypress);
    $(window).on('keydown', this._keydown);
};

KeyboardShortcutsHandler.prototype.disable = function () {
    $(window).off('keypress', this._keypress);
    $(window).off('keydown', this._keydown);
};<|MERGE_RESOLUTION|>--- conflicted
+++ resolved
@@ -3,16 +3,14 @@
 import $ from 'jquery';
 
 import Modal from './modal';
-<<<<<<< HEAD
-import { notify } from './notification';
-import { deleteAllSelectedLandmarks } from '../actions'
-import store from '../reduxindex'
-=======
+import { deleteAllSelectedLandmarks } from '../actions';
+import store from '../reduxindex';
 
 const SHORTCUTS = {
     // Structure is [fn, acceptShift?, needLms?]
     // Shortcuts activated without SHIFT, but CAPS LOCK ok (letters)
     "d": [function (lms) { // d = [d]elete selected
+        store.dispatch(deleteAllSelectedLandmarks());
         lms.deleteSelected();
         $('#viewportContainer').trigger("groupDeselected");
     }, false, true],
@@ -89,7 +87,6 @@
         app.decrementLandmarkSize();
     }, true, false]
 };
->>>>>>> 175d4425
 
 export default function KeyboardShortcutsHandler (app, viewport) {
     this._keypress = function (e) {
@@ -107,85 +104,6 @@
 
         const lms = app.landmarks();
 
-<<<<<<< HEAD
-        switch (key) {
-            case 19:  // s = [s]ave (normally 115 but switches to 19 with ctrl)
-                if (lms && e.ctrlKey) {
-                    lms.save().then( function () {
-                        notify({type: 'success', msg: 'Save Completed'});
-                    }, function () {
-                        notify({type: 'error', msg: 'Save Failed'});
-                    });
-                }
-                break;
-            case 100:  // d = [d]elete selected
-                if (lms) {
-                    store.dispatch(deleteAllSelectedLandmarks());
-                    lms.deleteSelected();
-                    $('#viewportContainer').trigger("groupDeselected");
-                }
-                break;
-            case 113:  // q = deselect all
-                if (lms) {
-                    app.landmarks().deselectAll();
-                    $('#viewportContainer').trigger("groupDeselected");
-                }
-                break;
-            case 114:  // r = [r]eset camera
-                // TODO fix for multiple cameras (should be in camera controller)
-                viewport.resetCamera();
-                break;
-            case 116:  // t = toggle [t]exture (mesh mode only)
-                if (app.meshMode()) {
-                    app.asset().textureToggle();
-                }
-                break;
-            case 97:  // a = select [a]ll
-                if (lms) {
-                    app.landmarks().selectAll();
-                    $('#viewportContainer').trigger("groupSelected");
-                }
-                break;
-            case 103:  // g = complete [g]roup selection
-                $('#viewportContainer').trigger("completeGroupSelection");
-                break;
-            case 99:  // c = toggle [c]amera mode
-                if (app.meshMode()) {
-                    viewport.toggleCamera();
-                }
-                break;
-            case 106:  // j = down, next asset
-                app.nextAsset();
-                break;
-            case 107:  // k = up, previous asset
-                app.previousAsset();
-                break;
-            case 108:  // l = toggle [l]inks
-                app.toggleConnectivity();
-                break;
-            case 101:  // e = toggle [e]dit mode
-                app.toggleEditing();
-                break;
-            case 122: // z = undo
-                if (lms && lms.tracker.canUndo()) {
-                    lms.undo();
-                }
-                break;
-            case 121: // z = undo
-                if (lms && lms.tracker.canRedo()) {
-                    lms.redo();
-                }
-                break;
-            case 63: // toggle help
-                app.toggleHelpOverlay();
-                break;
-            case 43:
-                app.incrementLandmarkSize();
-                break;
-            case 45:
-                app.decrementLandmarkSize();
-                break;
-=======
         const [fn, acceptShift, needLms] = SHORTCUTS[key] || [];
         if (
             fn &&
@@ -193,7 +111,6 @@
             (lms && needLms || !needLms)
         ) {
             fn(lms, app, viewport);
->>>>>>> 175d4425
         }
     };
 
