'use strict';

import _ from 'underscore';
import Backbone from 'backbone';
import $ from 'jquery';
import React, { Component, PropTypes } from 'react'; // eslint-disable-line no-unused-vars
import ReactDOM from 'react-dom';
import classNames from 'classnames';
import { store, loadLandmarks, arraysToObjects } from '../reactredux';
import * as Notification from './notification';
import download from '../lib/download';
import atomic from '../model/atomic';
import TemplatePanel from './templates';

export class Landmark extends Component {

    render() {
        const classes = classNames(['Lm', {
            'Lm-Empty': this.props.isEmpty,
            'Lm-Value': !this.props.isEmpty,
            'Lm-Selected': this.props.isSelected,
            'Lm-NextAvailable': this.props.isNextAvailable
        }]);
        return <div className={classes} onClick={() => this.props.onClick(this.props.id)}></div>;
    }
}

Landmark.propTypes = {
    id: PropTypes.number.isRequired,
    isEmpty: PropTypes.bool.isRequired,
    isSelected: PropTypes.bool.isRequired,
    isNextAvailable: PropTypes.bool.isRequired,
    onClick: PropTypes.func.isRequired
};

export class LandmarkList extends Component {

    render() {
        return (
            <div className="LmGroup-Flex">
                {this.props.landmarks.map((lm, index) =>
                        <Landmark {...lm}
                            key={index}
                            onClick={this.props.onClick} />
                )}
            </div>
        );
    }
}

const landmarksPropType = PropTypes.arrayOf(PropTypes.shape({
    id: PropTypes.number.isRequired,
    isEmpty: PropTypes.bool.isRequired,
    isSelected: PropTypes.bool.isRequired,
    isNextAvailable: PropTypes.bool.isRequired
}).isRequired);

LandmarkList.propTypes = {
    onClick: PropTypes.func.isRequired,
    landmarks: landmarksPropType.isRequired
};

export class LandmarkGroup extends Component {

    render() {
        return (
            <div className="LmGroup">
            <div className="LmGroup-Label" >{this.props.label}</div>
            <LandmarkList
                landmarks={this.props.landmarks}
                onClick={this.props.onClick} />
            </div>
        );
    }
}

LandmarkGroup.propTypes = {
    label: PropTypes.string.isRequired,
    onClick: PropTypes.func.isRequired,
    landmarks: landmarksPropType.isRequired
};

export class LandmarkGroupList extends Component {

    render() {
        return (
            <div>
                {this.props.groups.map((group, i) =>
                    <LandmarkGroup {...group}
                        key={i}
                        onClick={this.props.onClick} />
                )}
            </div>
        );
    }
}

// Renders a single Landmark. Should update when constituent landmark
// updates and that's it.
export const LandmarkView = Backbone.View.extend({

    tagName: "div",

    events: {
        click: "handleClick"
    },

    initialize: function ({labelIndex}) {
        this.listenTo(this.model, 'change', this.render);
        _.bindAll(this, 'select', 'selectGroup', 'handleClick', 'selectAll');
        this._clickedTimeout = null;
        this.labelIndex = labelIndex;
    },

    render: function () {
        const html = $("<div></div>");
        html.addClass("Lm", this.model.isEmpty());

        html.toggleClass("Lm-Empty", this.model.isEmpty());
        html.toggleClass("Lm-Value", !this.model.isEmpty());
        html.toggleClass("Lm-Selected", this.model.isSelected());
        html.toggleClass("Lm-NextAvailable", this.model.isNextAvailable());

        // in case our element is already live replace the content
        this.$el.replaceWith(html);
        // now set the element back so we have a handle. If this is the
        // first time then we have gotten a handle for the future
        this.setElement(html);
        return this;
    },

    handleClick: function (event) {
        if (this._clickedTimeout === null) {
            this._clickedTimeout = setTimeout(() => {
                this._clickedTimeout = null;
                this.select(event);
            }, 200);
        } else {
            clearTimeout(this._clickedTimeout);
            this._clickedTimeout = null;
            this.selectGroup(event);
        }
    },

    select: atomic.atomicOperation(function (event) {
        if (event.shiftKey) {
            this.selectAll(event);
        } else if (this.model.isSelected()) {
            this.model.deselect();
        } else if (event.ctrlKey || event.metaKey) {
            if (!this.model.isSelected()) {
                this.model.select();
                $('#viewportContainer').trigger("groupSelected");
            }
        } else if (this.model.isEmpty()) {
            // user is clicking on an empty landmark - mark it as the next for
            // insertion
            this.model.setNextAvailable();
        } else {
            this.model.selectAndDeselectRest();
        }
    }),

    selectGroup: function () {
        this.model.group().deselectAll();
        this.model.group().labels[this.labelIndex].selectAll();
        $('#viewportContainer').trigger("groupSelected");
    },

    selectAll: function () {
        this.model.group().selectAll();
        $('#viewportContainer').trigger("groupSelected");
    }
});

// Renders the LandmarkList. Don't think this ListView should ever have to
// render (as we build a fresh View each time a group is activated
// and de-activated)
export const LandmarkListView = Backbone.View.extend({

    tagName: 'div',

    initialize: function ({labelIndex}) {
        _.bindAll(this, 'render', 'renderOne');
        this.lmViews = [];
        this.labelIndex = labelIndex;
        this.render();
    },

    render: function() {
        this.cleanup();
        this.$el.empty();
        this.$el.addClass('LmGroup-Flex');
        this.collection.map(this.renderOne);
        return this;
    },

    renderOne: function(model) {
        const lm = new LandmarkView({model, labelIndex: this.labelIndex});
        // reset the view's element to it's template
        this.$el.append(lm.render().$el);
        this.lmViews.push(lm);
        return this;
    },

    cleanup: function () {
        this.lmViews.forEach(function (lm) { lm.remove(); });
        this.lmViews = [];
    }

});

export const LandmarkGroupLabelView = Backbone.View.extend({

    className: "LmGroup-Label",

    initialize: function () {
        this.$el.html(this.model.label);
    }
});

// Renders a single LandmarkGroup. Either the view is closed and we just
// render the header (LandmarkGroupButtonView) or this group is active and
// we render all the landmarks (LandmarkListView) as well as the header.
export const LandmarkGroupView = Backbone.View.extend({

    tagName: 'div',

    initialize: function({labelIndex}) {
        _.bindAll(this, 'render');
        this.landmarkList = null;
        this.label = null;
        this.labelIndex = labelIndex;
        this.render();
    },

    render: function () {
        this.cleanup();
        this.$el.empty();
        this.$el.addClass('LmGroup');
        this.landmarkList = new LandmarkListView(
            {collection: this.model.landmarks, labelIndex: this.labelIndex});
        this.label = new LandmarkGroupLabelView({model: this.model});
        this.$el.append(this.label.render().$el);
        this.$el.append(this.landmarkList.render().$el);
        return this;
    },

    cleanup: function () {
        if (this.landmarkList) {
            // already have a list view! clean it up + remove
            this.landmarkList.cleanup();
            this.landmarkList.remove();
            this.landmarkList = null;
        }
        if (this.label) {
            // already have a label view! remove
            this.label.remove();
            this.label = null;
        }
    }
});

// Renders a collection of LandmarkGroups. At any one time one of these
// will be expanded - the rest closed. This View is indifferent - it just
// builds LandmarkGroupView's and asks them to render in turn.
export const LandmarkGroupListView = Backbone.View.extend({

    initialize: function () {
        _.bindAll(this, 'render', 'renderOne');
        this.groups = [];
        this.render();
    },

    render: function() {
        this.cleanup();
        this.$el.empty();
        this.collection.map(this.renderOne);
        if (this.collection.length === 1) {
            this.$el.find('.LmGroup-Flex').addClass('MultiLine');
        }
        return this;
    },

    renderOne: function(label, labelIndex) {
        const group = new LandmarkGroupView({model: label, labelIndex});
        // reset the view's element to it's template
        this.$el.append(group.render().$el);
        this.groups.push(group);
        return this;
    },

    cleanup: function () {
        this.groups.forEach(function (group) {
            group.cleanup();
            group.remove();
        });
        this.groups = [];
    }

});

export const ActionsView = Backbone.View.extend({

    el: '#lmActionsPanel',

    initialize: function({app}) {
        _.bindAll(this, 'save', 'help', 'render');
        this.listenTo(this.model.tracker, "change", this.render);
        this.app = app;
        this.render();
    },

    events: {
        'click #save': "save",
        'click #help': "help",
        'click #download': "download"
    },

    render: function () {
        this.$el.find('#save')
                .toggleClass('Active', !this.model.tracker.isUpToDate());
    },

    save: function (evt) {
        evt.stopPropagation();
        this.$el.find('#save').addClass('Button--Disabled');
        this.model.save().then(() => {
            Notification.notify({type: 'success', msg: 'Save Completed'});
            this.$el.find('#save').removeClass('Button--Disabled');
        }, () => {
            Notification.notify({type: 'error', msg: 'Save Failed'});
            this.$el.find('#save').removeClass('Button--Disabled');
        });
    },

    help: function (e) {
        e.stopPropagation();  // prevent the event from trigging the help immediately
        this.app.toggleHelpOverlay();
    },

    download: function (evt) {
        evt.stopPropagation();
        if (this.model) {
            this.$el.find('#download').addClass('Button--Disabled');
            const data = JSON.stringify(this.model.toJSON());
            const filename = `${this.app.asset().id}_${this.app.activeTemplate()}.ljson`;
            download(data, filename, 'json');
            this.$el.find('#download').removeClass('Button--Disabled');

        }
    }
});

export const UndoRedoView = Backbone.View.extend({

    el: "#undoRedo",

    events: {
        'click .Undo': 'undo',
        'click .Redo': 'redo'
    },

    initialize: function ({app}) {
        this.tracker = this.model.tracker;
        this.app = app;
        this.listenTo(this.tracker, "change", this.render);
        _.bindAll(this, 'render', 'cleanup', 'undo', 'redo');
        this.render();
    },

    cleanup: function () {
        this.stopListening(this.tracker);
        this.$el.find('.Undo').addClass('Disabled');
        this.$el.find('.Redo').addClass('Disabled');
    },

    render: function () {
        this.$el.find('.Undo').toggleClass('Disabled', !this.tracker.canUndo());
        this.$el.find('.Redo').toggleClass('Disabled', !this.tracker.canRedo());
    },

    undo: function () {
        if (!this.tracker.canUndo()) {
            return;
        } else {
            this.model.undo();
        }
    },

    redo: function () {
        if (!this.tracker.canRedo()) {
            return;
        } else {
            this.model.redo();
        }
    }
});

export const LmLoadView = Backbone.View.extend({
    el: '#lmLoadPanel',

    events: {
        'click #loadPrevious': 'loadPrevious'
    },

    initialize: function ({app}) {
        _.bindAll(this, 'render', 'loadPrevious');
        this.app = app;
        this.render();
    },

    render: function () {
        const show = this.app.assetSource().hasPredecessor();
        this.$el.toggleClass('Hide', !show);
        this.$el.find('button').toggleClass('Button-Danger',
                                            !this.model.isEmpty());
    },

    loadPrevious: function () {
        this.app.reloadLandmarksFromPrevious();
        this.render();
    }
});

// manually listen for changes to the store and redraw the landmarks react dom
function redrawLandmarks() {
<<<<<<< HEAD
    const state = store.getState();
    const labels = state.landmarks2.labels;
    const lms = arraysToObjects(state);
    const groups = labels.map((g) => ({label: g.label, landmarks: g.mask.map((i) => lms[i])}));
=======
    const landmarks = store.getState().landmarks;
>>>>>>> c1cdfc9d
    ReactDOM.render(<LandmarkGroupList
        groups={ groups }
        onClick={ (index) =>console.log(index) } />,
        document.getElementById('landmarksPanel'));
}

store.subscribe(redrawLandmarks);

export default Backbone.View.extend({

    initialize: function () {
        _.bindAll(this, "landmarksChange");
        this.listenTo(this.model, "change:landmarks", this.landmarksChange);
        this.actionsView = null;
        this.lmLoadView = null;
        this.undoRedoView = null;
        this.templatePanel = new TemplatePanel({model: this.model});
    },

    landmarksChange: function () {
        console.log('Sidebar - rewiring after landmark change');
        if (this.actionsView) {
            this.actionsView.undelegateEvents();
        }

        if (this.lmLoadView) {
            this.lmLoadView.undelegateEvents();
        }

        if (this.undoRedoView) {
            this.undoRedoView.undelegateEvents();
        }
        const lms = this.model.landmarks();
        if (lms === null) { return; }

        this.actionsView = new ActionsView({model: lms, app: this.model});
        this.lmLoadView = new LmLoadView({model: lms, app: this.model});
        this.undoRedoView = new UndoRedoView({model: lms});

        // let the store know that the landmarks have changed.
        // We will invert this before long, and have the store notify
        // a backbone shim about the changes.
        store.dispatch(loadLandmarks(lms));
    }
});<|MERGE_RESOLUTION|>--- conflicted
+++ resolved
@@ -425,14 +425,10 @@
 
 // manually listen for changes to the store and redraw the landmarks react dom
 function redrawLandmarks() {
-<<<<<<< HEAD
     const state = store.getState();
     const labels = state.landmarks2.labels;
     const lms = arraysToObjects(state);
     const groups = labels.map((g) => ({label: g.label, landmarks: g.mask.map((i) => lms[i])}));
-=======
-    const landmarks = store.getState().landmarks;
->>>>>>> c1cdfc9d
     ReactDOM.render(<LandmarkGroupList
         groups={ groups }
         onClick={ (index) =>console.log(index) } />,
