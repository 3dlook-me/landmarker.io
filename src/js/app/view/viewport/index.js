--- conflicted
+++ resolved
@@ -507,21 +507,6 @@
         this.ctxBox.maxY = Math.max(this.ctxBox.maxY, point.y);
     },
 
-<<<<<<< HEAD
-    drawTargetingLine: function (start, end, secondary=false) {
-        const [color, dash] =
-            secondary ? ["#7ca5fe", [5, 15]] : ["#01e6fb", []];
-        this.drawLine(start, end, color, dash);
-    },
-
-    drawLine: function (start, end, color="#fffd37", dash=[]) {
-        this.ctx.beginPath()
-        this.ctx.strokeStyle = color;
-        this.ctx.setLineDash(dash);
-        this.ctx.moveTo(start.x, start.y);
-        this.ctx.lineTo(end.x, end.y);
-        this.ctx.closePath();
-=======
     drawSelectionBox: function (mouseDown, mousePosition) {
         var x = mouseDown.x;
         var y = mouseDown.y;
@@ -560,7 +545,6 @@
         this.updateCanvasBoundingBox(targetPoint);
         this.ctx.moveTo(targetPoint.x, targetPoint.y);
         this.ctx.lineTo(point.x, point.y);
->>>>>>> 9cb48136
         this.ctx.stroke();
     },
 
@@ -570,45 +554,24 @@
             return;
         }
 
+        this.ctx.save();
+        this.ctx.strokeStyle = "#7ca5fe";
+
+        this.ctx.beginPath();
         lms.connectivity.forEach(([lm1, lm2]) => {
             [lm1, lm2] = [lms.landmarks[lm1], lms.landmarks[lm2]];
-            this.drawLine(this.localToScreen(lm1.point()),
-                          this.localToScreen(lm2.point()));
-        });
+            lm1 = this.localToScreen(lm1.point());
+            lm2 = this.localToScreen(lm2.point());
+            this.updateCanvasBoundingBox(lm1);
+            this.updateCanvasBoundingBox(lm2);
+            this.ctx.moveTo(lm1.x, lm1.y);
+            this.ctx.lineTo(lm2.x, lm2.y);
+        });
+        this.ctx.stroke();
+        this.ctx.restore();
     },
 
     clearCanvas: function () {
-<<<<<<< HEAD
-        this.ctx.clearRect(0, 0, this.canvas.width, this.canvas.height);
-        this.ctx.strokeStyle = '#ffffff';
-        if (this.s_camera === this.s_oCam) {
-            // orthographic means there is the PIP window. Draw the box and
-            // target.
-            var b = this.pilBounds();
-            var minX = b[0];
-            var minY = this.canvas.height - b[1] - b[3];
-            var width = b[2];
-            var height = b[3];
-            var maxX = minX + width;
-            var maxY = minY + height;
-            var midX = (2 * minX + width)/2;
-            var midY = (2 * minY + height) / 2;
-            // vertical line
-            this.ctx.strokeRect(minX, minY, width, height);
-            this.ctx.beginPath();
-            this.ctx.moveTo(midX, minY);
-            this.ctx.lineTo(midX, maxY);
-            this.ctx.closePath();
-            this.ctx.stroke();
-            // horizontal line
-            this.ctx.beginPath();
-            this.ctx.moveTo(minX, midY);
-            this.ctx.lineTo(maxX, midY);
-            this.ctx.closePath();
-            this.ctx.stroke();
-        }
-        // this.drawConnectivity();
-=======
         // we only want to clear the area of the canvas that we dirtied
         // since the last clear. The ctxBox object tracks this
         var p = 3;  // padding to be added to bounding box
@@ -621,7 +584,6 @@
         this.ctx.clearRect(minX, minY, width, height);
         // reset the tracking of the context bounding box tracking.
         this.ctxBox = {minX: 999999, minY: 999999, maxX: 0, maxY: 0};
->>>>>>> 9cb48136
     },
 
     // Coordinates and intersection helpers
