--- conflicted
+++ resolved
@@ -1,10 +1,6 @@
 {
   "name": "landmarker-io",
-<<<<<<< HEAD
-  "version": "2.3.1",
-=======
   "version": "2.3.2",
->>>>>>> 175d4425
   "description": "3D mesh annotation in your browser.",
   "main": "index.js",
   "repository": {
