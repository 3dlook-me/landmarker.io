--- conflicted
+++ resolved
@@ -5,7 +5,7 @@
     <meta name="mobile-web-app-capable" content="yes">
     <meta name="viewport" content="width=device-width user-scalable=no">
     <link href="css/landmarker.css" rel="stylesheet">
-    <script type="text/javascript" src="http://cdnjs.cloudflare.com/ajax/libs/three.js/r66/three.min.js"></script>
+    <script type="text/javascript" src="http://cdnjs.cloudflare.com/ajax/libs/three.js/r67/three.min.js"></script>
     <!--<script type="text/javascript" src="three.min.js"></script>-->
     <script src=bundle.js></script>
 </head>
@@ -111,34 +111,5 @@
     </div>
 </div>
 
-<<<<<<< HEAD
-<!-- UNDERSCORE TEMPLATES -->
-
-<script id="trTemplate" type="text/template">
-    <tr id="lm<%= i %>">
-        <td class="Table-Cell Table-Cell-Count"><%= i %></td>
-        <td class="x"><%= x %></td>
-        <td class="y"><%= y %></td>
-        <td class="z"><%= z %></td>
-    </tr>
-</script>
-
-<script id="tableHeader" type="text/template">
-    <thead>
-    <tr>
-        <th class="Table-Cell Table-Cell-Header"></th>
-        <th class="Table-Cell Table-Cell-Header">x</th>
-        <th class="Table-Cell Table-Cell-Header">y</th>
-        <th class="Table-Cell Table-Cell-Header">z</th>
-    </tr>
-    </thead>
-</script>
-
-<script id="landmarkGroupLabel" type="text/template">
-    <button class="Button-LandmarkGroup" id="<%= label %>"><%= labelFormatted %></button>
-</script>
-
-=======
->>>>>>> 764169ee
 </body>
 </html>