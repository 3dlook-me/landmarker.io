--- conflicted
+++ resolved
@@ -1,15 +1,8 @@
 node_modules
-<<<<<<< HEAD
 # On gh-pages - store out the bundle
 # bundle.js
+# bundle.min.js
 # On gh-pages - check in the built CSS files
 # css
-=======
-# On master - we don't want to check in every bundle we make!
-bundle.js
-bundle.min.js
-# Likewise don't check in the built CSS files
-css
->>>>>>> 2096c578
 # IntelliJ modules
 *.iml