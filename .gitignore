node_modules
<<<<<<< HEAD
# On gh-pages - store out the bundle
# bundle.js
# bundle.min.js
# On gh-pages - check in the built CSS files
# css
# IntelliJ modules
*.iml
=======
# IntelliJ modules
*.iml
# On master - we don't want to check in every bundle we make!
bundle*js
css
index.html
!src/index.html
lmio.appcache
>>>>>>> bb511cd1
<|MERGE_RESOLUTION|>--- conflicted
+++ resolved
@@ -1,19 +1,3 @@
 node_modules
-<<<<<<< HEAD
-# On gh-pages - store out the bundle
-# bundle.js
-# bundle.min.js
-# On gh-pages - check in the built CSS files
-# css
 # IntelliJ modules
 *.iml
-=======
-# IntelliJ modules
-*.iml
-# On master - we don't want to check in every bundle we make!
-bundle*js
-css
-index.html
-!src/index.html
-lmio.appcache
->>>>>>> bb511cd1
